--- conflicted
+++ resolved
@@ -1,14 +1,9 @@
-{
-  "scripts": {
-    "secretlint": "secretlint '**/*'"
-  },
-  "devDependencies": {
-<<<<<<< HEAD
-    "secretlint": "8.1.1",
-    "@secretlint/secretlint-rule-preset-recommend": "8.1.0"
-=======
-    "secretlint": "8.1.0",
-    "@secretlint/secretlint-rule-preset-recommend": "8.1.1"
->>>>>>> 2142ff19
-  }
+{
+  "scripts": {
+    "secretlint": "secretlint '**/*'"
+  },
+  "devDependencies": {
+    "secretlint": "8.1.1",
+    "@secretlint/secretlint-rule-preset-recommend": "8.1.1"
+  }
 }
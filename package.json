{
  "scripts": {
    "secretlint": "secretlint '**/*'"
  },
  "devDependencies": {
<<<<<<< HEAD
    "@secretlint/secretlint-rule-preset-recommend": "7.2.0",
    "secretlint": "8.0.0"
=======
    "@secretlint/secretlint-rule-preset-recommend": "8.0.0",
    "secretlint": "7.2.0"
>>>>>>> 81cd0ba4
  }
}<|MERGE_RESOLUTION|>--- conflicted
+++ resolved
@@ -1,14 +1,9 @@
-{
-  "scripts": {
-    "secretlint": "secretlint '**/*'"
-  },
-  "devDependencies": {
-<<<<<<< HEAD
-    "@secretlint/secretlint-rule-preset-recommend": "7.2.0",
-    "secretlint": "8.0.0"
-=======
-    "@secretlint/secretlint-rule-preset-recommend": "8.0.0",
-    "secretlint": "7.2.0"
->>>>>>> 81cd0ba4
-  }
+{
+  "scripts": {
+    "secretlint": "secretlint '**/*'"
+  },
+  "devDependencies": {
+    "secretlint": "8.0.0",
+    "@secretlint/secretlint-rule-preset-recommend": "8.0.0"
+  }
 }